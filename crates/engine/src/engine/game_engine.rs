--- conflicted
+++ resolved
@@ -276,7 +276,6 @@
                         }
                         Ok(())
                     }
-<<<<<<< HEAD
                     BotDecision::PlaceBomb => {
                         println!("Bot {} placing bomb", bot_id);
                         let mut grid = self.grid.write().expect("grid lock poisoned");
@@ -310,19 +309,7 @@
                             }));
                         }
                         Ok(())
-=======
-                    
-                    // Apply the movement if valid
-                    if let Some(new_pos) = new_position {
-                        let delta = GridDelta::MoveAgent(bot_id, new_pos);
-                        grid.apply_delta(delta.clone());
-                        self.replay_recorder.record(delta.clone());
-                        let _ = self.delta_tx.send(delta.clone());
-                        self.events.broadcast(Event::Grid(delta));
-                        
-                        // Update movement cooldown
-                        self.movement_cooldowns.insert(bot_id, now);
->>>>>>> 347366fb
+                    }
                     }
                 }
             },
